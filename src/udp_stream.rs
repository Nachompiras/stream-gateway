use std::net::SocketAddr;
use std::sync::Arc;
use std::time::{Duration, Instant};
use actix_web::error::ErrorBadRequest;
use bytes::Bytes;
use tokio::{net::UdpSocket, sync::{broadcast::{self, Receiver}, RwLock}};
use futures::stream::{AbortHandle, Abortable};
use log::{info};
use crate::models::*;
use crate::metrics;
use std::time::SystemTime;
use socket2::{Socket, Domain, Type, Protocol, SockAddr};

#[derive(Debug, Clone)]
pub struct MulticastOutputConfig {
    pub ttl: u8,
    pub interface: Option<String>,
}

// --- Tareas Asíncronas ---
// Tarea que escucha en un socket UDP y transmite los paquetes recibidos

pub fn spawn_output_sender(
    mut packet_rx: Receiver<Bytes>,
    dest_addr: SocketAddr,
    input_id: i64,
    output_id: i64,
<<<<<<< HEAD
    output_name: Option<String>,
=======
    bind_host: Option<String>,
    multicast_config: Option<MulticastOutputConfig>,
>>>>>>> ac25fa76
) -> AbortHandle {
    let (abort_handle, reg) = futures::future::AbortHandle::new_pair();
    let out_input = input_id;
    let out_output = output_id;

    tokio::spawn(Abortable::new(async move {
        let sock = match create_multicast_output_socket(bind_host.as_deref(), multicast_config.as_ref()).await {
            Ok(s) => s,
            Err(e) => {
                eprintln!("Error creating UDP output socket: {}", e);
                return;
            }
        };
        loop {
            match packet_rx.recv().await {
                Ok(bytes) => {
                    let buf = bytes;
                    let bytes_sent = buf.len() as u64;
                    if sock.send_to(&buf, dest_addr).await.is_ok() {
                        // Record metrics for successful send
                        metrics::record_output_bytes(&output_name, input_id, output_id, "udp", bytes_sent);
                        metrics::record_output_packets(&output_name, input_id, output_id, "udp", 1);
                    } else {
                        // Record error metric
                        metrics::record_stream_error(&output_name, output_id, "udp", "send_failed");
                    }
                }
                Err(broadcast::error::RecvError::Closed) => break,
                Err(broadcast::error::RecvError::Lagged(_)) => continue,
            }
        }
        info!(
            "[{}] Tarea UDP output '{}' terminada",
            out_input, out_output
        );
    }, reg));

    abort_handle
}

pub async fn create_udp_output(
    input_id: i64,
    destination_addr: String,
    input: &InputInfo,
    output_id: i64,
    name: Option<String>,
    bind_host: Option<String>,
    multicast_config: Option<MulticastOutputConfig>,
    state_tx: Option<StateChangeSender>,
) -> Result<OutputInfo, actix_web::Error> {
    // Resolver la dirección una sola vez
    let dest_addr = tokio::net::lookup_host(&destination_addr)
        .await
        .map_err(|e| ErrorBadRequest(format!("Error resolviendo '{}': {e}", destination_addr)))?
        .next()
        .ok_or_else(|| ErrorBadRequest(format!("No se pudo resolver '{}'", destination_addr)))?;

    let final_name = name.or(Some(format!("UDP Output to {}", destination_addr)));
    let packet_rx = input.packet_tx.subscribe();
    let abort_handle =
<<<<<<< HEAD
        spawn_output_sender(packet_rx, dest_addr, input_id, output_id, final_name.clone());
=======
        spawn_output_sender(packet_rx, dest_addr, input_id, output_id, bind_host.clone(), multicast_config.clone());
>>>>>>> ac25fa76

    // Increment active outputs counter
    metrics::increment_active_outputs();
    Ok(OutputInfo {
        id: output_id,
        name: final_name.clone(),
        input_id,
        destination: destination_addr.clone(),
        kind: OutputKind::Udp,
        status: StreamStatus::Connected, // UDP outputs are immediately connected
        stats: Arc::new(RwLock::new(None)),
        abort_handle: Some(abort_handle),
        config: CreateOutputRequest::Udp {
            input_id,
            remote_host: None,
            remote_port: None,
            automatic_port: None,
            name: final_name,
            bind_host: bind_host,
            multicast_ttl: multicast_config.as_ref().map(|c| c.ttl),
            multicast_interface: multicast_config.as_ref().and_then(|c| c.interface.clone()),
            destination_addr: Some(destination_addr),
        },
        started_at: Some(std::time::SystemTime::now()),
        connected_at: Some(std::time::SystemTime::now()), // UDP outputs are immediately connected
        state_tx,
        peer_address: None, // UDP doesn't track connected peers
    })
}

pub fn spawn_udp_input_with_stats(
    id: i64,
    name: Option<String>,
    listen_port: u16,
    bind_host: Option<String>,
    multicast_group: Option<String>,
    source_specific_multicast: Option<String>,
    state_tx: Option<StateChangeSender>,
) -> Result<InputInfo, actix_web::Error> {
    // canal interno
    let (tx, _rx) = broadcast::channel::<Bytes>(1024);
    let stats: StatsCell = Arc::new(RwLock::new(None));

    let tx_for_task = tx.clone();
    let stats_task = stats.clone();
    let state_tx_task = state_tx.clone();
<<<<<<< HEAD
    let name_for_task = name.clone();
    let listen_port_for_task = listen_port;
=======
    let bind_host_task = bind_host.clone();
    let multicast_group_task = multicast_group.clone();
    let source_specific_multicast_task = source_specific_multicast.clone();
>>>>>>> ac25fa76

    // tarea: leer de UDP y publicar en broadcast
    let handle = tokio::spawn(async move {
        use tokio::time::timeout;

        let bind_addr = bind_host_task.as_deref().unwrap_or("0.0.0.0");

        // Create socket with socket2 for multicast support
        let sock = match create_multicast_socket(bind_addr, listen_port, multicast_group_task.as_deref(), source_specific_multicast_task.as_deref()).await {
            Ok(s) => {
                // Notify listening state
                if let Some(ref tx) = state_tx_task {
                    let _ = tx.send(StateChange::InputStateChanged {
                        input_id: id,
                        new_status: StreamStatus::Listening,
                        connected_at: None,
                        source_address: None,
                    });
                }
                s
            },
            Err(e) => {
                eprintln!("Error creating UDP socket on {}:{}: {}", bind_addr, listen_port, e);
                // Notify error state
                if let Some(ref tx) = state_tx_task {
                    let _ = tx.send(StateChange::InputStateChanged {
                        input_id: id,
                        new_status: StreamStatus::Error,
                        connected_at: None,
                        source_address: None,
                    });
                }
                return;
            }
        };
                   
        let mut buf = [0u8; 2048];
        let mut total_bytes   = 0u64;
        let mut total_packets = 0u64;
        let mut window_bytes  = 0u64;
        let mut window_pkts   = 0u64;
        let mut window_start  = Instant::now();
        let mut is_connected  = false; // Track connection state
        let mut last_packet_time = Instant::now(); // Track last packet received
        const IDLE_TIMEOUT: Duration = Duration::from_secs(10); // Timeout to go back to listening

        loop {
            // Use timeout to make recv responsive to cancellation
            match timeout(Duration::from_millis(500), sock.recv_from(&mut buf)).await {
                Ok(Ok((n, peer_addr))) => {
                    //println!("UDP input {listen_port}: received {n} bytes from {peer_addr}");
                    let _ = tx_for_task.send(Bytes::copy_from_slice(&buf[..n]));
                    total_bytes += n as u64;
                    total_packets += 1;

                    // Record metrics for received data
                    metrics::record_input_bytes(&name_for_task, id, "udp", n as u64);
                    metrics::record_input_packets(&name_for_task, id, "udp", 1);

                    // Update last packet time
                    last_packet_time = Instant::now();

                    // Transition to Connected state on first packet
                    if !is_connected {
                        is_connected = true;
                        if let Some(ref tx) = state_tx_task {
                            let _ = tx.send(StateChange::InputStateChanged {
                                input_id: id,
                                new_status: StreamStatus::Connected,
                                connected_at: Some(SystemTime::now()),
                                source_address: Some(format!("{}:{}", peer_addr.ip(), listen_port_for_task)),
                            });
                        }
                    }
                    window_bytes += n as u64;
                    window_pkts += 1;
                    /* actualizar stats cada segundo */
                    if window_start.elapsed() >= Duration::from_secs(1) {
                        let bitrate = window_bytes * 8; // bits/s
                        let pps     = window_pkts;

                        let snapshot = InputStats::Udp(UdpStats {
                            total_packets,
                            total_bytes,
                            packets_per_sec: pps,
                            bitrate_bps: bitrate,
                        });

                        *stats_task.write().await = Some(snapshot);

                        window_start = Instant::now();
                        window_bytes = 0;
                        window_pkts  = 0;
                    }
                }
                Ok(Err(e)) => {
                    eprintln!("udp {listen_port}: {e}");
                    break;
                }
                Err(_) => {
                    // Timeout - check if we should transition back to listening
                    if is_connected && last_packet_time.elapsed() >= IDLE_TIMEOUT {
                        is_connected = false;
                        if let Some(ref tx) = state_tx_task {
                            let _ = tx.send(StateChange::InputStateChanged {
                                input_id: id,
                                new_status: StreamStatus::Listening,
                                connected_at: None,
                                source_address: None,
                            });
                        }
                        println!("UDP input {}: transitioned back to listening due to inactivity", listen_port);
                    }
                    // Continue listening for packets regardless
                }
            }
        }
        println!("UDP input {listen_port}: shutdown completed");
    });

    // Increment active inputs counter
    metrics::increment_active_inputs();

    Ok(InputInfo {
        id,
        name: name.clone(),
        status: StreamStatus::Listening, // Start in listening state, will change to connected on first packet
        packet_tx: tx,
        stats,
        task_handle: Some(handle),
        config: CreateInputRequest::Udp {
            bind_host: bind_host.clone(),
            bind_port: Some(listen_port),
            automatic_port: None,
            name,
            multicast_group: multicast_group.clone(),
            source_specific_multicast: source_specific_multicast.clone(),
            listen_port: Some(listen_port)
        },
        output_tasks: std::collections::HashMap::new(),
        stopped_outputs: std::collections::HashMap::new(),
        analysis_tasks: std::collections::HashMap::new(),
        paused_analysis: Vec::new(),
        started_at: Some(std::time::SystemTime::now()),
        connected_at: None, // Will be set when first packet arrives
        state_tx,
        source_address: None, // UDP doesn't track individual source addresses
    })
}

/// Create a UDP socket with multicast support using socket2
async fn create_multicast_socket(
    bind_addr: &str,
    port: u16,
    multicast_group: Option<&str>,
    source_specific_multicast: Option<&str>,
) -> Result<UdpSocket, std::io::Error> {
    use std::net::{IpAddr, Ipv4Addr, Ipv6Addr};

    // Create socket2 socket
    let socket = Socket::new(Domain::IPV4, Type::DGRAM, Some(Protocol::UDP))?;

    // Enable SO_REUSEADDR to allow multiple processes to bind to the same multicast address
    socket.set_reuse_address(true)?;

    #[cfg(unix)]
    {
        socket.set_reuse_port(true)?;
    }

    // Bind to the address and port
    let bind_sockaddr: SockAddr = format!("{}:{}", bind_addr, port).parse::<SocketAddr>()
        .map_err(|e| std::io::Error::new(std::io::ErrorKind::InvalidInput, e))?.into();
    socket.bind(&bind_sockaddr)?;

    // Join multicast group if specified
    if let Some(group_addr_str) = multicast_group {
        let group_addr: IpAddr = group_addr_str.parse()
            .map_err(|e| std::io::Error::new(std::io::ErrorKind::InvalidInput,
                format!("Invalid multicast group address '{}': {}", group_addr_str, e)))?;

        match group_addr {
            IpAddr::V4(group_ipv4) => {
                // Validate it's a multicast address (224.0.0.0 - 239.255.255.255)
                if !group_ipv4.is_multicast() {
                    return Err(std::io::Error::new(std::io::ErrorKind::InvalidInput,
                        format!("Address '{}' is not a valid IPv4 multicast address", group_addr_str)));
                }

                let interface_addr: Ipv4Addr = bind_addr.parse().unwrap_or(Ipv4Addr::UNSPECIFIED);

                if let Some(source_addr_str) = source_specific_multicast {
                    // Source-Specific Multicast (SSM)
                    let source_addr: Ipv4Addr = source_addr_str.parse()
                        .map_err(|e| std::io::Error::new(std::io::ErrorKind::InvalidInput,
                            format!("Invalid source address '{}': {}", source_addr_str, e)))?;

                    socket.join_ssm_v4(&group_ipv4, &interface_addr, &source_addr)?;
                    info!("Joined SSM group {} with source {} on interface {}", group_ipv4, source_addr, interface_addr);
                } else {
                    // Any-Source Multicast (ASM)
                    socket.join_multicast_v4(&group_ipv4, &interface_addr)?;
                    info!("Joined multicast group {} on interface {}", group_ipv4, interface_addr);
                }
            },
            IpAddr::V6(group_ipv6) => {
                // For IPv6, we need the interface index (0 means any interface)
                let interface_index = 0; // TODO: Could be made configurable
                socket.join_multicast_v6(&group_ipv6, interface_index)?;
                info!("Joined IPv6 multicast group {} on interface index {}", group_ipv6, interface_index);
            },
        }
    }

    // Convert socket2 socket to tokio UdpSocket
    socket.set_nonblocking(true)?;
    let std_socket: std::net::UdpSocket = socket.into();
    UdpSocket::from_std(std_socket)
}

/// Create a UDP socket for multicast output with proper configuration
async fn create_multicast_output_socket(
    bind_host: Option<&str>,
    multicast_config: Option<&MulticastOutputConfig>,
) -> Result<UdpSocket, std::io::Error> {
    use std::net::{IpAddr, Ipv4Addr};

    // Create socket2 socket
    let socket = Socket::new(Domain::IPV4, Type::DGRAM, Some(Protocol::UDP))?;

    // Bind to specified interface or any interface
    let bind_addr = if let Some(host) = bind_host {
        format!("{}:0", host)
    } else {
        "0.0.0.0:0".to_string()
    };

    let bind_sockaddr: SockAddr = bind_addr.parse::<SocketAddr>()
        .map_err(|e| std::io::Error::new(std::io::ErrorKind::InvalidInput, e))?.into();
    socket.bind(&bind_sockaddr)?;

    // Configure multicast settings if specified
    if let Some(config) = multicast_config {
        // Set multicast TTL
        socket.set_multicast_ttl_v4(config.ttl as u32)?;

        // Set multicast interface if specified
        if let Some(interface_ip) = &config.interface {
            if let Ok(IpAddr::V4(interface_ipv4)) = interface_ip.parse() {
                socket.set_multicast_if_v4(&interface_ipv4)?;
                info!("Set multicast interface to {}", interface_ip);
            }
        }

        info!("Configured multicast output with TTL {}", config.ttl);
    }

    // Convert socket2 socket to tokio UdpSocket
    socket.set_nonblocking(true)?;
    let std_socket: std::net::UdpSocket = socket.into();
    UdpSocket::from_std(std_socket)
}<|MERGE_RESOLUTION|>--- conflicted
+++ resolved
@@ -25,12 +25,8 @@
     dest_addr: SocketAddr,
     input_id: i64,
     output_id: i64,
-<<<<<<< HEAD
-    output_name: Option<String>,
-=======
     bind_host: Option<String>,
     multicast_config: Option<MulticastOutputConfig>,
->>>>>>> ac25fa76
 ) -> AbortHandle {
     let (abort_handle, reg) = futures::future::AbortHandle::new_pair();
     let out_input = input_id;
@@ -91,11 +87,7 @@
     let final_name = name.or(Some(format!("UDP Output to {}", destination_addr)));
     let packet_rx = input.packet_tx.subscribe();
     let abort_handle =
-<<<<<<< HEAD
-        spawn_output_sender(packet_rx, dest_addr, input_id, output_id, final_name.clone());
-=======
         spawn_output_sender(packet_rx, dest_addr, input_id, output_id, bind_host.clone(), multicast_config.clone());
->>>>>>> ac25fa76
 
     // Increment active outputs counter
     metrics::increment_active_outputs();
@@ -142,14 +134,9 @@
     let tx_for_task = tx.clone();
     let stats_task = stats.clone();
     let state_tx_task = state_tx.clone();
-<<<<<<< HEAD
-    let name_for_task = name.clone();
-    let listen_port_for_task = listen_port;
-=======
     let bind_host_task = bind_host.clone();
     let multicast_group_task = multicast_group.clone();
     let source_specific_multicast_task = source_specific_multicast.clone();
->>>>>>> ac25fa76
 
     // tarea: leer de UDP y publicar en broadcast
     let handle = tokio::spawn(async move {
